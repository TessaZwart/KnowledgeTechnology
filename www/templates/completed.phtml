<?php $this->extends('layout.phtml') ?>

<?php $this->begin('content') ?>
<section class="completed">
	<h2>Conclusions</h2>
	<dl>
<<<<<<< HEAD
	<?php foreach ($state->goals as $goal): ?>
		<?php if ($goal->hasAnswers() && (($answer = $goal->answer($state)) || $state->facts[$goal->name]->value != STATE_UNDEFINED)): ?>
=======
	<?php foreach ($domain->goals as $goal): ?>
		<?php if ($goal->hasAnswers() && (($answer = $goal->answer($state)) || $state->facts[$goal->name] != STATE_UNDEFINED)): ?>
>>>>>>> 4aa1eb2b
			<dt><?=$state->substitute_variables($goal->description, ['Template', 'html'])?></dt>
			<dd><?php
				echo $answer
					? $state->substitute_variables($answer->description, ['Template', 'html'])
					: '<pre>' . $state->facts[$goal->name]->value . '</pre>';
				?></p>
				<div class="explanation">
					<ol><?= $formatter->formatReason($state->facts[$goal->name]->reason) ?></ol>
				</div>
			<?php endif ?>
	<?php endforeach ?>
<<<<<<< HEAD
</section>
=======
	</dl>
</section>
<?php $this->end() ?>
>>>>>>> 4aa1eb2b
<|MERGE_RESOLUTION|>--- conflicted
+++ resolved
@@ -4,28 +4,21 @@
 <section class="completed">
 	<h2>Conclusions</h2>
 	<dl>
-<<<<<<< HEAD
-	<?php foreach ($state->goals as $goal): ?>
-		<?php if ($goal->hasAnswers() && (($answer = $goal->answer($state)) || $state->facts[$goal->name]->value != STATE_UNDEFINED)): ?>
-=======
 	<?php foreach ($domain->goals as $goal): ?>
-		<?php if ($goal->hasAnswers() && (($answer = $goal->answer($state)) || $state->facts[$goal->name] != STATE_UNDEFINED)): ?>
->>>>>>> 4aa1eb2b
+		<?php $real_goal_name = $state->resolve($goal->name); ?>
+		<?php if ($goal->hasAnswers() && (($answer = $goal->answer($state)) || $state->value($real_goal_name) != STATE_UNDEFINED)): ?>
 			<dt><?=$state->substitute_variables($goal->description, ['Template', 'html'])?></dt>
 			<dd><?php
 				echo $answer
 					? $state->substitute_variables($answer->description, ['Template', 'html'])
-					: '<pre>' . $state->facts[$goal->name]->value . '</pre>';
+					: '<pre>' . $state->value($real_goal_name) . '</pre>';
 				?></p>
-				<div class="explanation">
-					<ol><?= $formatter->formatReason($state->facts[$goal->name]->reason) ?></ol>
-				</div>
+				<?php if ($state->reason($real_goal_name) !== null): ?>
+					<div class="explanation">
+						<ol><?= (new HTMLFormatter($state))->formatReason($state->reason($real_goal_name)) ?></ol>
+					</div>
+				<?php endif ?>
 			<?php endif ?>
 	<?php endforeach ?>
-<<<<<<< HEAD
 </section>
-=======
-	</dl>
-</section>
-<?php $this->end() ?>
->>>>>>> 4aa1eb2b
+<?php $this->end() ?>