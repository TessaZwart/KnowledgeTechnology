--- conflicted
+++ resolved
@@ -59,55 +59,6 @@
 			<h2>Domain</h2>
 
 			<?php foreach ($stats as $fact): ?>
-<<<<<<< HEAD
-			<h3 id="var_<?=$this->id($fact->name)?>">
-				<?=$this->html($fact->name)?>
-				<small>(<a href="webfrontend.php?kb=<?=urlencode($_GET['kb'])?>&amp;goals=<?=urlencode($fact->name)?>">try to infer this fact</a>)</small>
-			</h3>
-			<table class="fact-analysis analysis-table">
-				<thead>
-					<tr>
-						<th></th>
-						<th colspan="2">Inferring</th>
-						<th colspan="2">Testing</th>
-					</tr>
-					<tr>
-						<th>Value</th>
-						<th><span class="hint" title="Rules that can cause the fact to become this value">Rules</span></th>
-						<th><span class="hint" title="Questions that can cause the fact to become this value">Questions</span></th>
-						<th><span class="hint" title="Rules that test for this value in their condition">Rules</span></th>
-						<th><span class="hint" title="Goals that test for this value in their condition">Goals</span></th>
-					</tr>
-				</thead>
-				<tbody>
-				<?php foreach ($fact->values as $value => $value_stats): ?>
-					<tr>
-						<td>
-							<?php if (KnowledgeState::is_variable($value)): ?>
-							<a href="#var_<?=$this->id(KnowledgeState::variable_name($value))?>"><?=$this->html($value)?></a>
-							<?php else: ?>
-							<?=$this->html($value)?>
-							<?php endif ?>
-						</td>
-						<td><?=count($value_stats->inferringRules)?></td>
-						<td><?=count($value_stats->inferringQuestions)?></td>
-						<td>
-							<span class="has-popover">
-								<span><?=red_if_zero(count($value_stats->dependingRules))?></span>
-								<ul class="popover"><?php foreach ($value_stats->dependingRules as $rule): ?><li><a href="#rule_<?=$rule->line_number?>"><?=$this->html($rule)?></a></li><?php endforeach?></ul>
-							</span>
-						</td>
-						<td>
-							<span class="has-popover">
-								<span><?=red_if_zero(count($value_stats->dependingGoals))?></span>
-								<ul class="popover"><?php foreach ($value_stats->dependingGoals as $goal): ?><li><a href="#goal_<?=$this->id($goal->name)?>"><?=$this->html($goal->name)?></a></li><?php endforeach ?></ul>
-							</span>
-						</td>
-					</tr>
-				<?php endforeach ?>
-				</tbody>
-			</table>
-=======
 			<section id="var_<?=$this->id($fact->name)?>">
 				<h3>
 					<?=$this->html($fact->name)?>
@@ -157,7 +108,6 @@
 					</tbody>
 				</table>
 			</section>
->>>>>>> bd35b5f1
 			<?php endforeach ?>
 		</section>
 
