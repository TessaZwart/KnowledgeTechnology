--- conflicted
+++ resolved
@@ -23,7 +23,7 @@
 			</form>
 		</div>
 		<aside id="debug-info">
-<<<<<<< HEAD
+			<div class="content">
 			<?php $formatter = new HTMLFormatter($state); ?>
 			<section class="state-info fact-state">
 				<h3>Facts</h3>
@@ -77,63 +77,16 @@
 				<ol>
 				<?php foreach($log->messages as $step_i => $step): ?>
 					<li>Step <?=$step_i?></li>
-=======
-			<div class="content">
-				<section class="state-info fact-state">
-					<h3>Facts</h3>
-					<dl>
-						<?php foreach($state->facts as $name => $value): ?>
-						<dt><?=$name?></dt>
-						<dd>
-							<?=$this->html($value)?>
-							<?php if (KnowledgeState::is_variable($value) && $state->resolve($value) != $value): ?>
-								<small><?=$this->html($state->resolve($value)) ?></small>
-							<?php endif ?>
-						</dd>
-						<?php endforeach ?>
-					</dl>
-				</section>
-				
-				<section class="state-info goal-stack">
-					<h3>Goal stack</h3>
 					<ol>
-						<?php foreach ($state->goalStack as $goal): ?>
-						<li><?=$goal?></li>
-						<?php endforeach ?>
-					</ol>
-				</section>
-				
-				<section class="state-info rule-state">
-					<h3>Rules</h3>
-					<?php $formatter = new HTMLFormatter($state); ?>
-					<ul>
-						<?php foreach($domain->rules as $rule): ?>
-						<li><?=$formatter->formatRule($rule)?></li>
-						<?php endforeach ?>
-					</ul>
-				</section>
-
-				<section class="state-info log">
-					<h3>Step by step</h3>
-					<select id="log-level-selector">
-						<option value="<?=LOG_LEVEL_WARNING?>">Warnings only</option>
-						<option value="<?=LOG_LEVEL_INFO?>">Useful</option>
-						<option value="<?=LOG_LEVEL_VERBOSE?>">Everything</option>
-					</select>
->>>>>>> 28e600cb
-					<ol>
-					<?php foreach($log->messages as $step_i => $step): ?>
-						<li>Step <?=$step_i?></li>
-						<ol>
-						<?php foreach ($step as list($level, $message)): ?>
-							<li class="log-level-<?=$level?>">
-								<?=$message?>
-							</li>
-						<?php endforeach ?>
-						</ol>
+					<?php foreach ($step as list($level, $message)): ?>
+						<li class="log-level-<?=$level?>">
+							<?=$message?>
+						</li>
 					<?php endforeach ?>
 					</ol>
-				</section>
+				<?php endforeach ?>
+				</ol>
+			</section>
 			</div>
 		</aside>
 
