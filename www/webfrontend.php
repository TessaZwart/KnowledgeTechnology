--- conflicted
+++ resolved
@@ -49,6 +49,24 @@
 		$this->kb_file = $kb_file;
 	}
 
+	protected function step($solver, $domain, $state)
+	{
+		// Todo: split up Solver and instead create the correct solver at initialisation
+		switch ($domain->algorithm)
+		{
+			case 'backward-chaining':
+				return $solver->backwardChain($domain, $state);
+				break;
+
+			case 'forward-chaining':
+				return $solver->forwardChain($domain, $state);
+				break;
+
+			default:
+				throw new RuntimeException("Unknown inference algorithm. Please choose 'forward-chaining' or 'backward-chaining'.");
+		}
+	} 
+
 	public function main()
 	{
 		$domain = null;
@@ -65,40 +83,18 @@
 
 			$state = $this->getState($domain);
 
-			if (isset($_POST['answer']))
-<<<<<<< HEAD
-			{
-				$query = $this->solver->step($this->state);
+			if (isset($_POST['answer'])) {
+				$query = $this->step($solver, $domain, $state);
 				assert($query instanceof AskedQuestion);
-
+				
 				$option = $query->question->options[$_POST['answer']];
 				assert($option instanceof Option);
 
-				$this->state->questions->remove($query->question);
-=======
-				$state->apply(_decode($_POST['answer']));
-
-			switch ($domain->algorithm)
-			{
-				case 'backward-chaining':
-					$step = $solver->backwardChain($domain, $state);
-					break;
-
-				case 'forward-chaining':
-					$step = $solver->forwardChain($domain, $state);
-					break;
->>>>>>> 4aa1eb2b
-
-				$this->state->applyAnswer($query->question, $option);
+				$state->applyAnswer($query->question, $option);
 			}
 
-<<<<<<< HEAD
-			$step = $this->solver->step($this->state);
+			$step = $this->step($solver, $domain, $state);
 
-			$page = new Template('templates/layout.phtml');
-
-=======
->>>>>>> 4aa1eb2b
 			if ($step instanceof AskedQuestion)
 			{
 				$page = new Template('templates/question.phtml');
@@ -125,39 +121,11 @@
 
 	private function getDomain()
 	{
-<<<<<<< HEAD
-		$template = new Template('templates/question.phtml');
-
-		$template->state = $this->state;
-
-		$template->formatter = new HTMLFormatter($this->state);
-
-		$template->question = $query->question;
-
-		$template->skippable = $query->skippable;
-
-		return $template->render();
-	}
-
-	private function displayConclusions()
-	{
-		$template = new Template('templates/completed.phtml');
-
-		$template->state = $this->state;
-
-		$template->formatter = new HTMLFormatter($this->state);
-
-		return $template->render();
-	}
-
-	private function getState()
-=======
 		$reader = new KnowledgeBaseReader();
 		return $reader->parse($this->kb_file);
 	}
 
 	private function getState($domain)
->>>>>>> 4aa1eb2b
 	{
 		if (isset($_POST['state']))
 			return _decode($_POST['state']);
