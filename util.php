<?php

error_reporting(E_ALL);
ini_set('display_errors', true);
ini_set('assert.exception', '1');


function get_error_enum($errno)
{
	$enums = explode(' ', 'E_ERROR E_WARNING E_PARSE E_NOTICE E_CORE_ERROR E_CORE_WARNING E_WARNING E_COMPILE_ERROR E_COMPILE_WARNING E_USER_ERROR E_USER_WARNING E_USER_NOTICE E_STRICT E_RECOVERABLE_ERROR E_DEPRECATED E_USER_DEPRECATED E_ALL');

	foreach ($enums as $enum)
		if (constant($enum) == $errno)
			return $enum;
	
	return $errno;
}

if (PHP_SAPI === 'cli')
{
	set_error_handler(function($errno, $errstr, $errfile, $errline) {
		// text colour
		echo chr(27) . "[1;37;";
		// background colour
		echo ($errno == E_NOTICE || $errno == E_WARNING ? "43" : "41") . "m";

		// show error message and line
		$errenum = get_error_enum($errno);
		echo "\n$errenum: $errstr\n $errfile:$errline\n";

		$trace = debug_backtrace(DEBUG_BACKTRACE_IGNORE_ARGS);
		array_shift($trace); // remove the reference to this callback

		// print the backtrace
		foreach ($trace as $i => $step)
			printf("#%2d %s%s%s() called at [%s:%d]\n", $i,
				isset($step['class']) ? $step['class'] : '',
				isset($step['type']) ? $step['type'] : '',
				$step['function'],
				basename($step['file']), // should be relative path to $errfile
				$step['line']);
		
		// stop colours
		echo chr(27) . "[00m;\n";
	});
}

/**
 * Bind some arguments already to a function. The arguments which whom the function
 * finally is called are appended after the already bound arguments.
 * e.g. $a = curry('implode', ':') will return a function $a which then can be called
 * with the remaining missing arguments (an array in this example) and then will call
 * implode(':', supplied-array) eventually. Very handy in combination with array_map
 * and array_filter.
 * 
 * @param callable $function function
 * @param mixed $arg,... one or more arguments
 * @return callable
 */
function curry($function, $arg)
{
	$bound_arguments = func_get_args();
	array_shift($bound_arguments);

	return function() use ($function, $bound_arguments) {
		$call_arguments = func_get_args();
		return call_user_func_array($function,
			array_merge($bound_arguments, $call_arguments));
	};
}

function compare($a, $b)
{
    if ($a == $b)
        return 0;
    
    return $a < $b ? -1 : 1;
}

function array_filter_type($type, $array)
{
	$hits = array();

	foreach ($array as $element)
		if ($element instanceof $type)
			$hits[] = $element;
	
	return $hits;
}

function array_flatten($array)
{
	$values = array();

	foreach ($array as $item)
		if (is_array($item))
			$values = array_merge($values, array_flatten($item));
		else
			$values[] = $item;
	
	return $values;
}

function array_map_method($method, $array)
{
	$values = array();

	foreach ($array as $key => $value)
		$values[$key] = call_user_func(array($value, $method));
	
	return $values;
}

function iterator_contains(Iterator $it, $needle)
{
	foreach ($it as $el)
		if ($el == $needle)
			return true;
	
	return false;
}

function iterator_first(Iterator $it)
{
	$it->rewind();

	if (!$it->valid())
		throw new RuntimeException("Iterator has no valid elements");

	return $it->current();
}

function iterator_map(Iterator $it, Callable $callback)
{
	return new CallbackMapIterator($it, $callback);
}

function unequals($a, $b)
{
	return $a != $b;
}

function pick($property, $object)
{
	return $object->$property;
}

class CallbackMapIterator extends IteratorIterator
{
	protected $callback;

	public function __construct(Traversable $iterator, Callable $callback)
	{
		parent::__construct($iterator);

		$this->callback = $callback;
	}
	
	public function current()
	{
		return call_user_func($this->callback, parent::current(), parent::key());
	}
}

class Map implements ArrayAccess, IteratorAggregate
{
	private $default_value;

	private $data = array();

	public function __construct($default_value = null)
	{
		$this->default_value = $default_value;
	}
	
	public function offsetExists($key)
	{
		if (!is_scalar($key))
			throw new InvalidArgumentException('$key can only be of a scalar type');

		return isset($this->data[$key]);
	}

	public function offsetUnset($key)
	{
		if (!is_scalar($key))
			throw new InvalidArgumentException('$key can only be of a scalar type');

		unset($this->data[$key]);
	}

	public function offsetGet($key)
	{
		if (!is_scalar($key))
			throw new InvalidArgumentException('$key can only be of a scalar type');

		return isset($this->data[$key])
			? $this->data[$key]
			: $this->offsetSet($key, $this->makeDefaultValue($key));
	}

	public function offsetSet($key, $value)
	{
		if (!is_scalar($key))
			throw new InvalidArgumentException('$key can only be of a scalar type');

		return $this->data[$key] = $value;
	}

	public function getIterator()
	{
		return new ArrayIterator($this->data);
	}

	public function data()
	{
		return $this->data;
	}

	protected function makeDefaultValue($key)
	{
		return is_callable($this->default_value)
			? call_user_func($this->default_value, $key)
			: $this->default_value;
	}
}

class Set implements IteratorAggregate, Countable
{
	private $values;

	public function __construct()
	{
		$this->values = array();
	}

	public function contains($value)
	{
		return in_array($value, $this->values);
	}

	public function push($value)
	{
		if (!$this->contains($value))
			$this->values[] = $value;
	}

	public function pushAll($values)
	{
		foreach ($values as $value)
			$this->push($value);
	}

	public function remove($value)
	{
		$index = array_search($value, $this->values);

		return $index !== false
			? array_splice($this->values, $index, 1)
			: false;
	}

	public function getIterator()
	{
		return new ArrayIterator($this->values);
	}

<<<<<<< HEAD
	public function map(callable $operation)
	{
		return array_map($operation, $this->values);
=======
	public function map(Callable $callback)
	{
		return new CallbackMapIterator($this->getIterator(), $callback);
>>>>>>> fb46e69d
	}

	public function count()
	{
		return count($this->values);
	}

	public function isEmpty()
	{
		return $this->count() === 0;
	}
}

/**
 * In oudere versies van PHP is het serializen van SplStack niet goed
 * geïmplementeerd. Dus dan maar zelf implementeren :)
 */
class Stack extends SplStack implements Serializable
{
	public function serialize()
	{
		$items = iterator_to_array($this);
		return serialize($items);
	}

	public function unserialize($data)
	{
		foreach (unserialize($data) as $item)
			$this->unshift($item);
	}

	public function __toString()
	{
		return sprintf('[%s]', implode(', ', iterator_to_array($this)));
	}
}

/**
 * Dit makeshift datatype lijkt nogal op C++'s pair class. Het is gewoon handig.
 * ArrayAccess interface is geïmplementeerd zodat je hem in combinatie met list($a, $b)
 * kan gebruiken.
 */
class Pair implements ArrayAccess
{
	public $first;

	public $second;

	public function __construct($first = null, $second = null)
	{
		$this->first = $first;

		$this->second = $second;
	}

	public function offsetExists($n)
	{
		return $n == 0 || $n == 1;
	}

	public function offsetGet($n)
	{
		if ($n == 0)
			return $this->first;
		
		elseif ($n == 1)
			return $this->second;
		
		else
			throw new Exception('Index out of bounds exception');
	}

	public function offsetSet($n, $value)
	{
		if ($n == 0)
			$this->first = $value;
		
		elseif ($n == 1)
			$this->second = $value;
		
		else
			throw new Exception('Index out of bounds exception');
	}

	public function offsetUnset($n)
	{
		if ($n == 0)
			$this->first = null;
		
		elseif ($n == 1)
			$this->second = null;
		
		else
			throw new Exception('Index out of bounds exception');
	}
}

class Template
{
	private $__TEMPLATE__;

	private $__DATA__;

	public function __construct($file)
	{
		$this->__TEMPLATE__ = $file;

		$this->__DATA__ = array();
	}

	public function __set($key, $value)
	{
		$this->__DATA__[$key] = $value;
	}

	public function render()
	{
		ob_start();
		extract($this->__DATA__);
		include $this->__TEMPLATE__;
		return ob_get_clean();
	}

	static public function html($data)
	{
		return htmlspecialchars($data, ENT_COMPAT, 'utf-8');
	}

	static public function attr($data)
	{
		return htmlspecialchars($data, ENT_QUOTES, 'utf-8');
	}

	static public function id($data)
	{
		return preg_replace('/[^a-z0-9_]/i', '_', $data);
	}

	static public function format_plain_text($text)
	{
		$plain_paragraphs = new ArrayIterator(preg_split("/\r?\n\r?\n/", $text));

		$formatted_paragraphs = iterator_map($plain_paragraphs,
			function($plain_paragraph) {
				return sprintf('<p>%s</p>', nl2br(self::html(trim($plain_paragraph))));
			});

		return implode("\n", iterator_to_array($formatted_paragraphs));
	}

	static public function format_code($code, $line_no_offset = null)
	{
		static $line_no = 1;

		if ($line_no_offset !== null)
			$line_no = $line_no_offset;

		$wrapped_lines = array();

		foreach (explode("\n", $code) as $line)
			$wrapped_lines[] = sprintf('<pre data-lineno="%d">%s</pre>',
				$line_no++, self::html($line));

		return implode("\n", $wrapped_lines);
	}
}

function first_found_path(array $possible_paths)
{
	foreach ($possible_paths as $path)
		if (file_exists($path))
			return $path;

	return null;
}

function to_debug_string($value)
{
	if ($value instanceof Traversable)
		$value = iterator_to_array($value);

	if (is_array($value))
		return implode(', ', array_map('to_debug_string', $value));

	return strval($value);
}

function dict_to_string($dict, $pair_format = '%s => %s', $dict_format = '[%s]')
{
	return sprintf($dict_format, implode(', ', array_map(function($key, $value) use ($pair_format) {
		return sprintf($pair_format, $key, $value);
	}, array_keys($dict), array_values($dict))));
}

define('LOG_LEVEL_WARNING', 3);

define('LOG_LEVEL_INFO', 2);

define('LOG_LEVEL_VERBOSE', 1);

interface Logger
{
	public function write($format, $arguments, $level);
}<|MERGE_RESOLUTION|>--- conflicted
+++ resolved
@@ -265,15 +265,9 @@
 		return new ArrayIterator($this->values);
 	}
 
-<<<<<<< HEAD
-	public function map(callable $operation)
-	{
-		return array_map($operation, $this->values);
-=======
 	public function map(Callable $callback)
 	{
 		return new CallbackMapIterator($this->getIterator(), $callback);
->>>>>>> fb46e69d
 	}
 
 	public function count()
