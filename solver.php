<?php

define('STATE_UNDEFINED', 'undefined');

/**
 * A rule which allows you to find a fact.
 *
 * <rule>
 *     [<description>]
 *     <if/>
 *     <then/>
 * </rule>
 */
class Rule
{
	public $inferred_facts;

	public $description;

	public $condition;

	public $consequences = array();

	public $priority = 0;

	public $line_number;

	public function __construct()
	{
		$this->inferred_facts = new Set();
	}

	public function infers($fact)
	{
		return $this->inferred_facts->contains($fact);
	}

	public function evaluate(KnowledgeState $state)
	{
		return $this->condition->evaluate($state);
	}

	public function __toString()
	{
		return sprintf('[Rule "%s" (line %d)]',
			$this->description,
			$this->line_number);
	}
}

/**
 * A question which can answer one of the $inferred_facts.
 *
 * <question>
 *     <description/>
 *     <option/>
 * </question>
 */
class Question
{
	public $inferred_facts;

	public $description;

	public $options = array();

	public $priority = 0;

	public $line_number;

	public function __construct()
	{
		$this->inferred_facts = new Set();
	}

	public function addOption(Option $option)
	{
		$this->options[] = $option;
	}

	public function infers($fact)
	{
		return $this->inferred_facts->contains($fact);
	}

	public function __toString()
	{
		return $this->description;
	}
}

class AskedQuestion
{
	public $question;

	public $skippable;

	public function __construct(Question $question, $skippable)
	{
		$this->question = $question;

		$this->skippable = $skippable;
	}

	public function __toString()
	{
		return sprintf('%s (%s)', $this->question->__toString(), $this->skippable ? 'skippable' : 'not skippable');
	}
}

/**
 * Een mogelijk antwoord op een Question.
 *
 * <option>
 *     <description/>
 *     <then/>
 * </option>
 */
class Option
{
	public $description;

	public $consequences = array();
}

interface Condition
{
	public function evaluate(KnowledgeState $state);

	public function asArray();
}

/**
 * N of the conditions have to be true
 * 
 * <some threshold="n">
 *     Conditions, e.g. <fact/>
 * </some>
 */
class WhenSomeCondition implements Condition
{
	public $conditions;

	public $threshold;

	public function __construct(int $threshold)
	{
		$this->conditions = new Set();

		$this->threshold = $threshold;
	}

	public function addCondition(Condition $condition)
	{
		$this->conditions->push($condition);
	}

	public function evaluate(KnowledgeState $state)
	{
		// Assumption: There has to be at least one condition
		assert(count($this->conditions) >= $this->threshold);

		$values = array();
		foreach ($this->conditions as $condition)
			$values[] = $condition->evaluate($state);
<<<<<<< HEAD

		// If at least one of the values is No, we no this condition
		// if false (Maybe's don't even matter in that case anymore.)
		$nos = array_filter_type('No', $values);
		if (count($nos) > 0)
			return new No($this, $nos);

		// If there are maybes left in the values, we know that not yet
		// all conditions are Yes, so, the verdict for now is also Maybe.
		$maybes = array_filter_type('Maybe', $values);
		if (count($maybes) > 0)
			return new Maybe($this, $maybes);

		// And otherwise, everything evaluated to Yes, so Yes!
		return new Yes($this, $values);
=======
		
		// If threre is at least one Yes, then this condition is met!
		$yesses = array_filter_type('Yes', $values);
		if (count($yesses) >= $this->threshold)
			return Yes::because($yesses);
		
		// If there are still maybe's, then maybe there is still chance
		// for a Yes. So return Maybe.
		$maybes = array_filter_type('Maybe', $values);
		if (count($yesses) + count($maybes) >= $this->threshold)
			return Maybe::because($maybes);

		// Not enough yes, not enough maybe, too many no's. So no.
		return No::because($values);
>>>>>>> fb46e69d
	}

	public function asArray()
	{
		return array($this, array_map_method('asArray', $this->conditions));
	}
}

/**
 * All conditions need to be true
 * 
 * <and>
 *     Conditions, e.g. <fact/>
 * </and>
 */
class WhenAllCondition extends WhenSomeCondition
{
	public function __construct()
	{
		parent::__construct(1);
	}

	public function addCondition(Condition $condition)
	{
		parent::addCondition($condition);

<<<<<<< HEAD
	public function evaluate(KnowledgeState $state)
	{
		// Assumption: There has to be at least one condition
		assert(count($this->conditions) > 0);

		$values = array();
		foreach ($this->conditions as $condition)
			$values[] = $condition->evaluate($state);
		
		// If threre is at least one Yes, then this condition is met!
		$yesses = array_filter_type('Yes', $values);
		if ($yesses)
			return new Yes($this, $yesses);
		
		// If there are still maybe's, then maybe there is still chance
		// for a Yes. So return Maybe.
		$maybes = array_filter_type('Maybe', $values);
		if ($maybes)
			return new Maybe($this, $maybes);

		// No yes, no maybe, only no's. So no.
		return new No($this, $values);
=======
		$this->threshold = count($this->conditions);
>>>>>>> fb46e69d
	}
}

/**
 * Just one of the conditions has to be true
 * 
 * <or>
 *     Conditions, e.g. <fact/>
 * </or>
 */
class WhenAnyCondition extends WhenSomeCondition
{
	public function __construct()
	{
		parent::__construct(1);
	}
}


/**
 * Evaluates to the opposite of the condition:
 *   Yes -> No
 *   No -> Yes
 *   Maybe -> Maybe
 * 
 * <not>
 *     Condition, e.g. <fact/>
 * </not>
 */
class NegationCondition implements Condition
{
	public $condition;

	public function __construct(Condition $condition)
	{
		$this->condition = $condition;
	}

	public function evaluate(KnowledgeState $state)
	{
		return $this->condition->evaluate($state)->negate($this);
	}

	public function asArray()
	{
		return array($this, $this->condition->asArray());
	}
}

/**
 * Check whether a fact has a certain value:
 *   Fact is known and value is the same -> Yes
 *   Fact is known but value is different -> No
 *   Fact is not known -> Maybe
 * 
 * <fact name="fact_name">value</fact>
 */
class FactCondition implements Condition
{
	public $name;

	public $value;

	public $test;

	public function __construct($name, $value, $test = 'eq')
	{
		$this->name = trim($name);
		$this->value = trim($value);
		$this->test = $test;
	}

	public function evaluate(KnowledgeState $state)
	{
		$fact_name = $state->resolve($this->name);

		if ($fact_name instanceof Maybe)
			return $fact_name;

		$state_value = $state->value($fact_name);

		// If the fact is not in the kb, say we can't know whether this condition is true
		if ($state_value === null)
			return new Maybe($this, [$this->name]);

<<<<<<< HEAD
		// If it is partially in the knowledge base (i.e. it is the value of a
		// variable, but we don't know the value of that variable yet)
		if (KnowledgeState::is_variable($state_value))
			return new Maybe($this, [KnowledgeState::variable_name($state_value)]);

=======
>>>>>>> fb46e69d
		// if the value is a variable, this will resolve it to a value
		// (or a variable if that isn't known yet to the kb!)
		$test_value = $state->resolve($this->value);

<<<<<<< HEAD
		// If it did resolve to a variable, we first need to know its value
		if (KnowledgeState::is_variable($test_value))
			return new Maybe($this, [KnowledgeState::variable_name($test_value)]);

		return $state_value == $test_value
			? new Yes($this, [$state->reason($this->name)])
			: new No($this, [$state->reason($this->name)]);
=======
		if ($test_value instanceof Maybe)
			return $test_value;

		return $this->compare($state_value, $test_value)
			? Yes::because([$this->name])
			: No::because([$this->name]);
>>>>>>> fb46e69d
	}

	protected function compare($lhs, $rhs)
	{
		switch ($this->test)
		{
			case 'gt':
				return intval($lhs) > intval($rhs);

			case 'gte':
				return intval($lhs) >= intval($rhs);
			
			case 'lt':
				return intval($lhs) < intval($rhs);

			case 'lte':
				return intval($lhs) <= intval($rhs);

			case 'eq':
				return $lhs === $rhs;

			default:
				throw new RuntimeException("Unknown test '{$this->test}'. Use gt, gte, lt, lte or eq.");
		}
	}

	public function asArray()
	{
		return array($this);
	}
}

/**
 * A goal as defined in the knowledge base. Besides the name
 * of the fact that is the goal, it can also contain possible
 * Answers, which are descriptions that should be displayed if
 * the fact has the value associcated with the answer. The
 * description of the goal is used in the interface as the
 * question asked. E.g:
 * <goal name="wheater">
 *   <description>What is the weather like?</description>
 *   <answer value="rain">It rains</answer>
 *   <answer value="sunshine">The sun shines</answer>
 *   <answer>Something else</answer>
 * </goal>
 *
 * Syntax in knowledge base:
 * <goal name="">
 *     <description/>
 *	   <answer/>
 * </goal>
 */
class Goal
{
	public $name;
	
	public $description;

	public $answers;

	public function __construct()
	{
		$this->answers = new Set();
	}

	public function hasAnswers()
	{
		return count($this->answers) > 0;
	}

	public function answer(KnowledgeState $state)
	{
		$name = $state->resolve($this->name);

		$state_value = $state->value($name);
		
		foreach ($this->answers as $answer)
		{
			// If this is the default option, return it always.
			if ($answer->value === null)
				return $answer;

			// In case the value in the xml was a variable, resolve it first
			$answer_value = $state->resolve($answer->value);

			if ($state_value === $answer_value)
				return $answer;
		}

		// We didn't find an appropriate answer :O
		return null;
	}
}

/**
 * <answer value="value">message</answer>
 */
class Answer
{
	public $value;

	public $description;
}


/**
 * A truth state works a bit like a boolean, except we can have as many values
 * as we want (in this system we have three: Yes, No and Maybe).
 * The added value of a truth value above a simple boolean or enum is that it
 * can also contain information about how it came to that value, which other
 * facts in this case where responsible for the result.
 */ 
abstract class TruthState
{
	public $factors;
	
	public $reason; // The thing that generated the value, e.g. a rule, condition, etc.

	public function __construct($reason = null, iterable $factors = null)
	{
		if (is_object($factors))
			$factors = iterator_to_array($factors);

		if (is_null($factors))
			$factors = [];

		foreach ($factors as $factor)
			assert(
				($factor instanceof TruthState)
				or ($factor instanceof Reason)
				or is_string($factor)
			, 'factor is a ' . gettype($factor));

		$this->factors = $factors;
		
		$this->reason = $reason;
	}

	public function __toString()
	{
		return sprintf("[%s because: %s]",
			get_class($this),
			implode(', ', array_map('strval', $this->factors)));
	}

	abstract public function negate(object $reason);
}

class Yes extends TruthState
{
	public function negate(object $reason)
	{
		return new No($reason, [$this]);
	}
}

class No extends TruthState
{
	public function negate(object $reason)
	{
		return new Yes($reason, [$this]);
	}
}

class Maybe extends TruthState 
{
	public function negate(object $reason)
	{
		return new Maybe($reason, [$this]);
	}

	public function causes()
	{
		// This is where the order of the questions is effectively determined.
		// It does this by dividing an "amount of contribution" (1.0 here) among
		// all the causes of this Maybe. Note that the causes (factors) are
		// sometimes nested, e.g. one of the factors may be another Maybe
		// that itself has factors.
		//
		// Example: this maybe has 3 factors, and one of the factors is itself
		// a Maybe with three factors. So first, this 1.0 will be divided among
		// all causes, so every cause will have 0.33. Then, the cause that is 
		// also a Maybe with three factors will divide the 0.33 among its own
		// factors, which will all receive 0.11 (0.33 / 3). Finally, all the
		// factors will be summed: I.e. if the fact 'math_level' occurred
		// multiple times in this tree, all the "contribution" values will be
		// summed.
		$causes = $this->divideAmong(1.0, $this->factors)->data();

		// Then, these causes (a associative array with
		// fact name => contributing weight) will be sorted from large to small
		// contribution value.
		arsort($causes);

		// Now return the fact names (the keys of the map)
		return array_keys($causes);
	}

	private function divideAmong($percentage, array $factors)
	{
		$effects = new Map(0.0);

		// If there are no factors, just return that empty map
		if (count($factors) == 0)
			return $effects;
		
		// Every factor has the same amount of effect at this level
		// (but this changes as soon as it is also found deeper nested)
		$percentage_per_factor = $percentage / count($factors);

		foreach ($factors as $factor)
		{
			// Recursively divide the "contribution" among each of the factors,
			// and store how much effect each fact has in total (when it occurs)
			// multiple times
			if ($factor instanceof TruthState)
				foreach ($this->divideAmong($percentage_per_factor, $factor->factors) as $factor_name => $effect)
					$effects[$factor_name] += $effect;
			else {
				// Not every factor is a truth state: at the end of the tree
				// of factors are fact names.
				$effects[$factor] += $percentage_per_factor;
			}
		}

		return $effects;
	}
}

interface Reason
{
	public function __toString();
}

class KnowledgeItem
{
	public $value;

	public $reason;

	public function __construct($value, Reason $reason)
	{
		$this->value = $value;

		$this->reason = $reason;
	}
}

class AnsweredQuestion implements Reason
{
	public $question;

	public $answer;

	public function __construct(Question $question, Option $answer)
	{
		$this->question = $question;

		$this->answer = $answer;
	}

	public function __toString()
	{
		return sprintf('User answered "%s" when asked "%s"', $this->answer->description, $this->question->description);
	}
}

class InferredRule implements Reason
{
	public $rule;

	public $truthValue;

	public function __construct(Rule $rule, Yes $truthValue)
	{
		$this->rule = $rule;

		$this->truthValue = $truthValue;
	}

	public function __toString()
	{
		return sprintf('Rule "%s" evaluated to true because %s', $this->rule, $this->truthValue);
	}
}

class PredefinedConstant implements Reason
{
	public function __construct($explanation)
	{
		$this->explanation = $explanation;
	}

	public function __toString()
	{
		return $this->explanation;
	}
}

/**
 * KnowledgeState represents the knowledge base at a certain moment: used rules
 * are removed, facts are added, etc.
 */
class KnowledgeState
{
	public $algorithm;

	public $title;

	public $description;

	public $facts;

	public $rules;

	public $questions;

	public $goals;

	public $solved;

	public $goalStack;

	public function __construct()
	{
		$this->algorithm = 'backward-chaining';

		$this->facts = array(
			'undefined' => new KnowledgeItem(STATE_UNDEFINED,
				new PredefinedConstant('Undefined is defined as undefined'))
		);

		$this->rules = new Set();

		$this->questions = new Set();

		$this->goals = new Set();

		$this->solved = new Set();

		$this->goalStack = new Stack();
	}

	public function applyAnswer(Question $question, Option $answer)
	{
		foreach ($answer->consequences as $name => $value)
			$this->facts[$name] = new KnowledgeItem($value, new AnsweredQuestion($question, $answer));
	}

	public function applyRule(Rule $rule, Yes $evaluation)
	{
		foreach ($rule->consequences as $name => $value)
			$this->facts[$name] = new KnowledgeItem($value, new InferredRule($rule, $evaluation));
	}

	public function markUndefined($fact_name)
	{
		$this->facts[$fact_name] = new KnowledgeItem(STATE_UNDEFINED,
			new PredefinedConstant("There was no rule or question left to find a value for $fact_name"));
	}

	public function initializeGoalStack()
	{
		foreach ($this->goals as $goal)
		{
			$this->goalStack->push($goal->name);

			// Also push any answer values that are variables as goals to be solved.
			foreach ($goal->answers as $answer)
				if (KnowledgeState::is_variable($answer->value))
					$this->goalStack->push(KnowledgeState::variable_name($answer->value));
		}
	}

	/**
	 * Returns the value of a fact, or null if not found. Do not call with
	 * variables as fact_name. If $fact_name is or could be a variable, first
	 * use KnowledgeState::resolve on it.
	 * 
	 * @param string $fact_name
	 * @return mixed
	 */
	public function value($fact_name)
	{
		if (self::is_variable($fact_name))
			throw new RuntimeException('Called KnowledgeState::value with variable');

		if (!isset($this->facts[$fact_name]))
			return null;

		assert($this->facts[$fact_name] instanceof KnowledgeItem);

		return $this->resolve($this->facts[$fact_name]->value);
	}

	public function reason($fact_name)
	{
		return $this->facts[$fact_name]->reason;
	}

	public function resolve($fact_name)
	{
		$stack = array();

		while (self::is_variable($fact_name))
		{
			if (in_array($fact_name, $stack))
				throw new RuntimeException("Infinite recursion when trying to retrieve fact '$fact_name' after I retrieved " . implode(', ', $stack) . ".");

			$stack[] = $fact_name;

<<<<<<< HEAD
			if (isset($this->facts[self::variable_name($value)]))
				$value = $this->facts[self::variable_name($value)]->value;
=======
			if (isset($this->facts[self::variable_name($fact_name)]))
				$fact_name = $this->facts[self::variable_name($fact_name)];
>>>>>>> fb46e69d
			else
				return Maybe::because([KnowledgeState::variable_name($fact_name)]);
		}

		return $fact_name;
	}

	public function substitute_variables($text, $formatter = null)
	{
		$callback = function($match) use ($formatter) {
			$value = $this->value($match[1]);

			if ($value === null)
				return $match[0];

			if ($formatter)
				$value = call_user_func_array($formatter, [$value]);

			return $value;
		};

		return preg_replace_callback('/\$([a-z][a-z0-9_]*)\b/i', $callback, $text);
	}

	static public function is_variable($fact_name)
	{
		return substr($fact_name, 0, 1) == '$';
	}

	static public function variable_name($fact_name)
	{
		return substr($fact_name, 1); // strip of the $
	}

	static public function is_default_fact($fact_name)
	{
		$empty_state = new self();
		return isset($empty_state->facts[$fact_name]);
	}
}

/**
 * Solver is een forward & backward chaining implementatie die op basis van
 * een knowledge base (een berg regels, mogelijke vragen en gaandeweg feiten)
 * blijft zoeken, regels toepassen en vragen kiezen totdat alle goals opgelost
 * zijn. Gebruik Solver::backwardChain(state) tot deze geen vragen meer teruggeeft.
 */
class Solver
{
	protected $log;

	public function __construct(Logger $log = null)
	{
		$this->log = $log;
	}

	/**
	 * Probeer gegeven een initiële $knowledge state en een lijst van $goals
	 * zo veel mogelijk $goals op te lossen. Dit doet hij door een stack met
	 * goals op te lossen. Als een goal niet op te lossen is, kijkt hij naar
	 * de meest primaire reden waarom (Maybe::$factors) en voegt hij die factor
	 * op top van de goal stack.
	 * Als een goal niet op te lossen is omdat er geen vragen/regels meer voor 
	 * zijn geeft hij een Notice en gaat hij verder met de andere goals op de
	 * stack.
	 *
	 * @param KnowledgeState $knowledge begin-state
	 * @return AskedQuestion | null
	 */
	public function backwardChain(KnowledgeState $state)
	{
		// herhaal zo lang er goals op de goal stack zitten
		while (!$state->goalStack->isEmpty())
		{
			$this->log('Trying to solve %s', [$state->goalStack->top()]);

			// probeer het eerste goal op te lossen
			$result = $this->solve($state, $state->goalStack->top());

			// Oh, dat resulteerde in een vraag. Stel hem (of geef hem terug om 
			// de interface hem te laten stellen eigenlijk.)
			if ($result instanceof AskedQuestion)
			{
				$this->log('This resulted in the question %s', [$result]);

				return $result;
			}

			// Goal is niet opgelost, het antwoord is nog niet duidelijk.
			elseif ($result instanceof Maybe)
			{
				// waarom niet? $causes bevat een lijst van facts die niet
				// bekend zijn, dus die willen we proberen op te lossen.
				$causes = $result->causes();

				$this->log('But I cannot, because the facts %s are not known yet', [implode(', ', $causes)]);

				// echo '<pre>', print_r($causes, true), '</pre>';

				// er zijn facts die nog niet zijn afgeleid
				while (count($causes) > 0)
				{
					// neem het meest invloedrijke fact, leidt dat af
					$main_cause = array_shift($causes);

					// meest invloedrijke fact staat al op todo-lijst?
					// sla het over.
					// TODO: misschien beter om juist naar de top te halen?
					// en dan dat opnieuw proberen te bewijzen?
					if (iterator_contains($state->goalStack, $main_cause))
						continue;
					
					// Het kan niet zijn dat het al eens is opgelost. Dan zou hij
					// in facts moeten zitten.
					assert(!$state->solved->contains($main_cause));

					// zet het te bewijzen fact bovenaan op de todo-lijst.
					$state->goalStack->push($main_cause);

					$this->log('I added %s to the goal stack. The stack is now %s', [$main_cause, $state->goalStack]);

					// .. en spring terug naar volgende goal op goal-stack!
					continue 2; 
				}

				// Er zijn geen redenen waarom het goal niet afgeleid kon worden? Ojee!
				if (count($causes) == 0)
				{
					// Haal het onbewezen fact van de todo-lijst
					$unsatisfied_goal = $state->goalStack->pop();

					$this->log('I mark %s as a STATE_UNDEFINED because I do not know its value ' .
						'but there are also no rules or questions which I can use to infer it.', [$unsatisfied_goal], LOG_LEVEL_WARNING);
					
					// en markeer hem dan maar als niet waar (closed-world assumption?)
					$state->markUndefined($unsatisfied_goal);

					$state->solved->push($unsatisfied_goal);
				}
			}

			// Yes, het is gelukt om een waarde te vinden voor dit goal.
			// Mooi, dan kan dat van de te bewijzen stack af.
			else
			{
				$this->log('Inferred %s to be %s and removed it from the goal stack.', [$state->goalStack->top(), $result]);
				// aanname: als het goal kon worden afgeleid, dan is het nu deel van
				// de afgeleide kennis.
				assert(!($state->resolve($state->goalStack->top()) instanceof Maybe));

				// op naar het volgende goal.
				$state->solved->push($state->goalStack->pop());

				$this->log('The goal stack is now %s', [$state->goalStack]);
			}
		}
	}

	/**
	 * Solve probeert één $goal op te lossen door regels toe te passen of
	 * relevante vragen te stellen. Als het lukt een regel toe te passen of
	 * een vraag te stellen geeft hij een nieuwe $state terug. Ook geeft hij
	 * de TruthState voor $goal terug. In het geval van Maybe kan dat gebruikt
	 * worden om af te leiden welk $goal als volgende moet worden afgeleid om
	 * verder te komen.
	 *
	 * @param KnowledgeState $state huidige knowledge state
	 * @param string goal naam van het fact dat wordt afgeleid
	 * @return TruthState | AskedQuestion
	 */
	public function solve(KnowledgeState $state, $goal_name)
	{
		// First make sure that if goal_name is a variable, we resolve it to a
		// value (a real goal name).
		$goal = $state->resolve($goal_name);

		// If we can't get to the real goal name because it depends on a variable
		// being known, KnowledgeState::resolve will give us a Maybe that tells
		// us where to look. backwardChain will add it to the goal stack.
		if ($goal instanceof Maybe)
			return $goal;

		// Test whether the fact is already in the knowledge base and if not, if it is solely
		// unknown because we don't know the current goal we try to prove. Because, it could
		// have a variable as value which still needs to be resolved, but that might be a
		// different goal!
		$current_value = $state->value($goal);

		if ($current_value !== null)
			return $current_value;

		// Search the rules for rules that may help us get to our goal
		$relevant_rules = new CallbackFilterIterator($state->rules->getIterator(),
			function($rule) use ($goal) { return $rule->infers($goal); });

		// Also keep a list of rules that were undecided, as we can use these
		// later on to decide which goal to solve first
		$maybes = [];
		
		foreach ($relevant_rules as $rule)
		{
			$rule_result = $rule->evaluate($state);

			$this->log("Rule '%s' results in %s", [$rule, $rule_result],
				$rule_result instanceof Maybe ? LOG_LEVEL_VERBOSE : LOG_LEVEL_INFO);

			// If it was decided as true, add the antecedent to the state
			if ($rule_result instanceof Yes)
			{
				$this->log("Adding %s to the facts dictionary", [dict_to_string($rule->consequences)]);

				// Update the knowledge state
				$state->apply($rule->consequences);

				// Remove the rule from this knowlege state so that we don't try
				// to evaluate it again.
				// TODO: Is this safe? We are still iterating over $state->rules here
				$state->rules->remove($rule);

				// no need to look to further rules, this one was true, right?
				return $state->value($goal);
			}

			// If this rule is decided, just remove it. Once it is decided it
			// won't magically turn to Yes after new knowledge comes in.
			else if ($rule_result instanceof No)
				$state->rules->remove($rule);

			else
				$maybes[] = $rule_result;
		}

		// Is there a question that might lead us to solving this goal?
		$relevant_questions = new CallbackFilterIterator($state->questions->getIterator(),
			function($question) use ($goal) { return $question->infers($goal); });

		$this->log("Found %d rules and %s questions", [iterator_count($relevant_rules),
			iterator_count($relevant_questions)], LOG_LEVEL_VERBOSE);

<<<<<<< HEAD
		// If this problem can be solved by rules, combine all their factors and return that 
		// to the solver. It will then determine which goal to pursue next.
		if (iterator_count($relevant_rules) > 0)
			return new Maybe(null, new CallbackMapIterator($relevant_rules, function($rule) use ($state) {
				return $rule->evaluate($state);
			}));
=======
		// If this problem can be solved by a rule, use it!
		if (count($maybes) > 0)
			return Maybe::because($maybes);
>>>>>>> fb46e69d

		// If not, but when we do have a question to solve it, use that instead.
		if (iterator_count($relevant_questions) > 0)
		{
			$question = iterator_first($relevant_questions);

			// deze vraag is alleen over te slaan als er nog regels open staan om dit feit
			// af te leiden of als er alternatieve vragen naast deze (of eerder gestelde,
			// vandaar $n++) zijn.
			$skippable = iterator_count($relevant_questions) - 1;

			return new AskedQuestion($question, $skippable);
		}

		// We have no idea how to solve this. No longer our problem!
		// (The caller should set $goal to undefined or something.)
		return new Maybe();
	}

	public function forwardChain(KnowledgeState $state)
	{
		while (!$state->rules->isEmpty())
		{
			foreach ($state->rules as $rule)
			{
				$rule_result = $rule->evaluate($state);

				$this->log("Rule '%s' results in %s", [$rule, $rule_result],
					$rule_result instanceof Maybe ? LOG_LEVEL_VERBOSE : LOG_LEVEL_INFO);

				// If the rule was true, add the consequences, the inferred knowledge
				// to the knowledge state and continue applying rules on the new knowledge.
				if ($rule_result instanceof Yes)
				{
					$state->rules->remove($rule);

					$this->log("Adding %s to the facts dictionary", [dict_to_string($rule->consequences)]);

					$state->applyRule($rule, $rule_result);
					continue 2;
				}

				// If the rule could not be decided due to missing facts, and that
				// fact can be asked through a question, ask that question!
				if ($rule_result instanceof Maybe)
				{
					foreach ($state->questions as $question)
						foreach ($rule_result->causes() as $factor)
							if ($question->infers($factor))
								return new AskedQuestion($question, false);
				}
			}

			// None of the rules changed the state: stop trying.
			break;
		}
	}

	protected function log($format, array $arguments = [], $level = LOG_LEVEL_INFO)
	{
		if (!$this->log)
			return;

		$this->log->write($format, $arguments, $level);
	}
}<|MERGE_RESOLUTION|>--- conflicted
+++ resolved
@@ -163,38 +163,20 @@
 		$values = array();
 		foreach ($this->conditions as $condition)
 			$values[] = $condition->evaluate($state);
-<<<<<<< HEAD
-
-		// If at least one of the values is No, we no this condition
-		// if false (Maybe's don't even matter in that case anymore.)
-		$nos = array_filter_type('No', $values);
-		if (count($nos) > 0)
-			return new No($this, $nos);
-
-		// If there are maybes left in the values, we know that not yet
-		// all conditions are Yes, so, the verdict for now is also Maybe.
-		$maybes = array_filter_type('Maybe', $values);
-		if (count($maybes) > 0)
-			return new Maybe($this, $maybes);
-
-		// And otherwise, everything evaluated to Yes, so Yes!
-		return new Yes($this, $values);
-=======
-		
+
 		// If threre is at least one Yes, then this condition is met!
 		$yesses = array_filter_type('Yes', $values);
 		if (count($yesses) >= $this->threshold)
-			return Yes::because($yesses);
+			return new Yes($this, $yesses);
 		
 		// If there are still maybe's, then maybe there is still chance
 		// for a Yes. So return Maybe.
 		$maybes = array_filter_type('Maybe', $values);
 		if (count($yesses) + count($maybes) >= $this->threshold)
-			return Maybe::because($maybes);
+			return new Maybe($this, $maybes);
 
 		// Not enough yes, not enough maybe, too many no's. So no.
-		return No::because($values);
->>>>>>> fb46e69d
+		return new No($this, $values);
 	}
 
 	public function asArray()
@@ -221,32 +203,7 @@
 	{
 		parent::addCondition($condition);
 
-<<<<<<< HEAD
-	public function evaluate(KnowledgeState $state)
-	{
-		// Assumption: There has to be at least one condition
-		assert(count($this->conditions) > 0);
-
-		$values = array();
-		foreach ($this->conditions as $condition)
-			$values[] = $condition->evaluate($state);
-		
-		// If threre is at least one Yes, then this condition is met!
-		$yesses = array_filter_type('Yes', $values);
-		if ($yesses)
-			return new Yes($this, $yesses);
-		
-		// If there are still maybe's, then maybe there is still chance
-		// for a Yes. So return Maybe.
-		$maybes = array_filter_type('Maybe', $values);
-		if ($maybes)
-			return new Maybe($this, $maybes);
-
-		// No yes, no maybe, only no's. So no.
-		return new No($this, $values);
-=======
 		$this->threshold = count($this->conditions);
->>>>>>> fb46e69d
 	}
 }
 
@@ -332,34 +289,21 @@
 		if ($state_value === null)
 			return new Maybe($this, [$this->name]);
 
-<<<<<<< HEAD
 		// If it is partially in the knowledge base (i.e. it is the value of a
 		// variable, but we don't know the value of that variable yet)
 		if (KnowledgeState::is_variable($state_value))
 			return new Maybe($this, [KnowledgeState::variable_name($state_value)]);
 
-=======
->>>>>>> fb46e69d
 		// if the value is a variable, this will resolve it to a value
 		// (or a variable if that isn't known yet to the kb!)
 		$test_value = $state->resolve($this->value);
 
-<<<<<<< HEAD
-		// If it did resolve to a variable, we first need to know its value
-		if (KnowledgeState::is_variable($test_value))
-			return new Maybe($this, [KnowledgeState::variable_name($test_value)]);
-
-		return $state_value == $test_value
+		if ($test_value instanceof Maybe)
+			return $test_value;
+
+		return $this->compare($state_value, $test_value)
 			? new Yes($this, [$state->reason($this->name)])
 			: new No($this, [$state->reason($this->name)]);
-=======
-		if ($test_value instanceof Maybe)
-			return $test_value;
-
-		return $this->compare($state_value, $test_value)
-			? Yes::because([$this->name])
-			: No::because([$this->name]);
->>>>>>> fb46e69d
 	}
 
 	protected function compare($lhs, $rhs)
@@ -771,15 +715,10 @@
 
 			$stack[] = $fact_name;
 
-<<<<<<< HEAD
-			if (isset($this->facts[self::variable_name($value)]))
-				$value = $this->facts[self::variable_name($value)]->value;
-=======
 			if (isset($this->facts[self::variable_name($fact_name)]))
-				$fact_name = $this->facts[self::variable_name($fact_name)];
->>>>>>> fb46e69d
+				$fact_name = $this->facts[self::variable_name($fact_name)]->value;
 			else
-				return Maybe::because([KnowledgeState::variable_name($fact_name)]);
+				return new Maybe(null, [KnowledgeState::variable_name($fact_name)]);
 		}
 
 		return $fact_name;
@@ -990,7 +929,7 @@
 				$this->log("Adding %s to the facts dictionary", [dict_to_string($rule->consequences)]);
 
 				// Update the knowledge state
-				$state->apply($rule->consequences);
+				$state->applyRule($rule, $rule_result);
 
 				// Remove the rule from this knowlege state so that we don't try
 				// to evaluate it again.
@@ -1017,18 +956,9 @@
 		$this->log("Found %d rules and %s questions", [iterator_count($relevant_rules),
 			iterator_count($relevant_questions)], LOG_LEVEL_VERBOSE);
 
-<<<<<<< HEAD
-		// If this problem can be solved by rules, combine all their factors and return that 
-		// to the solver. It will then determine which goal to pursue next.
-		if (iterator_count($relevant_rules) > 0)
-			return new Maybe(null, new CallbackMapIterator($relevant_rules, function($rule) use ($state) {
-				return $rule->evaluate($state);
-			}));
-=======
 		// If this problem can be solved by a rule, use it!
 		if (count($maybes) > 0)
-			return Maybe::because($maybes);
->>>>>>> fb46e69d
+			return new Maybe(null, $maybes);
 
 		// If not, but when we do have a question to solve it, use that instead.
 		if (iterator_count($relevant_questions) > 0)
@@ -1087,6 +1017,21 @@
 		}
 	}
 
+	public function step(KnowledgeState $state)
+	{
+		switch ($state->algorithm)
+		{
+			case 'backward-chaining':
+				return $this->backwardChain($state);
+
+			case 'forward-chaining':
+				return $this->forwardChain($state);
+
+			default:
+				throw new RuntimeException("Unknown inference algorithm. Please choose 'forward-chaining' or 'backward-chaining'.");
+		}
+	}
+
 	protected function log($format, array $arguments = [], $level = LOG_LEVEL_INFO)
 	{
 		if (!$this->log)
